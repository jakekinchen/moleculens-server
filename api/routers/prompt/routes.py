from fastapi import APIRouter, HTTPException, Depends, BackgroundTasks
from pydantic import BaseModel
<<<<<<< HEAD
from typing import Optional
from dependencies.use_llm import use_llm  # Import the dependency
=======
from typing import Optional, Dict, Any, List
>>>>>>> e61ce7a5
from agent_management.agents.geometry_agent import GeometryAgent
from agent_management.agents.domain_bool_agent import DomainValidator
from agent_management.agents.script_agent import ScriptAgent
from agent_management.agents.orchestration_agent import OrchestrationAgent
from agent_management.agents.animation_agent import AnimationAgent
from agent_management.models import SceneScript, ScriptTimePoint, OrchestrationPlan, AnimationCode
from agent_management.llm_service import LLMService, LLMModelConfig, ProviderType
import os
import asyncio


router = APIRouter(
    prefix="/prompt",
    tags=["Prompt"],
    responses={404: {"description": "Not found"}},
)


class PromptRequest(BaseModel):
    prompt: str

class PromptWorking(BaseModel):
    prompt: str
    working: bool
    script: Optional[SceneScript] = None
    orchestration_plan: Optional[OrchestrationPlan] = None

class GeometryResponse(BaseModel):
    result: str

class GeometryRequest(BaseModel):
    prompt: str

class ValidationResponse(BaseModel):
    is_scientific: bool
    confidence: float
    reasoning: str


# Initialize LLMService and agents
llm_config = LLMModelConfig(
    provider=ProviderType.OPENAI,
    model_name="o3-mini",
    api_key=os.getenv("OPENAI_API_KEY")
)
<<<<<<< HEAD





=======
llm_service = LLMService(llm_config)
geometry_agent = GeometryAgent(llm_service)
domain_validator = DomainValidator(llm_service)
script_agent = ScriptAgent(llm_service)
orchestration_agent = OrchestrationAgent(llm_service)
animation_agent = AnimationAgent(llm_service)

# Simple in-memory job store for geometry generation jobs
# In a production app, this would use Redis or another persistent store
geometry_jobs = {}
>>>>>>> e61ce7a5


@router.post("/", response_model=PromptWorking)
async def submit_prompt(
    request: PromptRequest,
    llm_service=Depends(use_llm)
    ):
    """
    Initial endpoint to validate and submit a prompt for processing.
    Validates if the prompt is scientific before accepting it, then generates:
    1. An animation script with timecodes, descriptions, and captions
    2. An orchestration plan with discrete objects needed for the animation
    
    This method kicks off the main pipeline for processing scientific visualizations.
    """
    try:
        if not os.getenv("OPENAI_API_KEY"):
            raise HTTPException(
                status_code=500,
                detail="OPENAI_API_KEY environment variable is not set"
            )
        
        domain_validator = DomainValidator(llm_service)
        
        # Validate that the prompt is scientific
        validation_result = domain_validator.is_scientific(request.prompt)
        
        # If not scientific, reject the prompt
        if not validation_result.is_true:
            raise HTTPException(
                status_code=400,
                detail=f"Non-scientific prompt rejected: {validation_result.reasoning}"
            )
        script_agent = ScriptAgent(llm_service)
        # If scientific, generate an animation script
        animation_script = script_agent.generate_script(request.prompt)
        orchestration_agent = OrchestrationAgent(llm_service)
        # Generate an orchestration plan based on the script
        orchestration_plan = orchestration_agent.generate_orchestration_plan(animation_script)
        
        # Return the prompt, script, and orchestration plan
        return {
            "prompt": request.prompt,
            "working": True,
            "script": animation_script,
            "orchestration_plan": orchestration_plan
        }
    except Exception as e:
        raise HTTPException(status_code=500, detail=str(e))

@router.post("/validate-scientific/", response_model=ValidationResponse)
async def validate_scientific(
    request: PromptRequest,
    llm_service=Depends(use_llm)
    ):
    """
    Endpoint to validate if a prompt is scientific in nature.
    """
    try:
        if not os.getenv("OPENAI_API_KEY"):
            raise HTTPException(
                status_code=500,
                detail="OPENAI_API_KEY environment variable is not set"
            )
        domain_validator = DomainValidator(llm_service)

        validation_result = domain_validator.is_scientific(request.prompt)
        
        return {
            "is_scientific": validation_result.is_true,
            "confidence": validation_result.confidence,
            "reasoning": validation_result.reasoning or ""
        }
    except Exception as e:
        raise HTTPException(status_code=500, detail=str(e))

@router.post("/generate-geometry/", response_model=GeometryResponse)
async def generate_geometry(
    request: GeometryRequest,
    llm_service=Depends(use_llm)
    ):
    """
    Endpoint to generate Three.js geometry based on user prompt.
    Only generates geometry for scientific content.
    """
    try:
        if not os.getenv("OPENAI_API_KEY"):
            raise HTTPException(
                status_code=500,
                detail="OPENAI_API_KEY environment variable is not set"
            )
        domain_validator = DomainValidator(llm_service)

        # First validate that the prompt is scientific
        validation_result = domain_validator.is_scientific(request.prompt)
        
        # If not scientific, reject the prompt
        if not validation_result.is_true:
            raise HTTPException(
                status_code=400,
                detail=f"Non-scientific prompt rejected: {validation_result.reasoning}"
            )
        geometry_agent = GeometryAgent(llm_service)
        # If scientific, generate the geometry
        generated_code = geometry_agent.get_geometry_snippet(request.prompt)
        return {"result": generated_code}
    except Exception as e:
        raise HTTPException(status_code=500, detail=str(e))

@router.post("/generate-script/", response_model=SceneScript)
async def generate_script(
    request: PromptRequest,
    llm_service=Depends(use_llm)
    ):
    """
    Endpoint to generate a structured scene script based on user prompt.
    Only generates scripts for scientific content.
    """
    try:
        if not os.getenv("OPENAI_API_KEY"):
            raise HTTPException(
                status_code=500,
                detail="OPENAI_API_KEY environment variable is not set"
            )
        
        # First validate that the prompt is scientific
        validation_result = domain_validator.is_scientific(request.prompt)
        
        # If not scientific, reject the prompt
        if not validation_result.is_true:
            raise HTTPException(
                status_code=400,
                detail=f"Non-scientific prompt rejected: {validation_result.reasoning}"
            )
        script_agent = ScriptAgent(llm_service)
        # If scientific, generate the script
        animation_script = script_agent.generate_script(request.prompt)
        return animation_script
    except Exception as e:
        raise HTTPException(status_code=500, detail=str(e))

class ScriptRequest(BaseModel):
    script: SceneScript

class OrchestrationRequest(BaseModel):
    plan: OrchestrationPlan

class GeometryGenerationResponse(BaseModel):
    job_id: str
    status: str
    message: str

class GeometryResultResponse(BaseModel):
    job_id: str
    status: str
    completed: int
    total: int
    results: Optional[Dict[str, Any]] = None
    
class AnimationRequest(BaseModel):
    script: SceneScript
    orchestration_plan: OrchestrationPlan
    object_geometries: Dict[str, Any]
    
class AnimationResponse(BaseModel):
    code: str
    keyframes: List[Dict[str, Any]]

@router.post("/generate-orchestration/", response_model=OrchestrationPlan)
async def generate_orchestration(
    request: ScriptRequest,
    llm_service=Depends(use_llm)
    ):
    """
    Endpoint to generate an orchestration plan from a scene script.
    Breaks down the script into discrete objects needed for the visualization.
    """
    try:
        if not os.getenv("OPENAI_API_KEY"):
            raise HTTPException(
                status_code=500,
                detail="OPENAI_API_KEY environment variable is not set"
            )
        orchestration_agent = OrchestrationAgent(llm_service)
        # Generate the orchestration plan from the script
        orchestration_plan = orchestration_agent.generate_orchestration_plan(request.script)
        return orchestration_plan
    except Exception as e:
        raise HTTPException(status_code=500, detail=str(e))

# Background task to generate geometry for all objects in the plan
async def generate_geometry_task(job_id: str, plan: OrchestrationPlan):
    """Background task to generate geometry for all objects in the plan"""
    try:
        # Initialize job status
        geometry_jobs[job_id] = {
            "status": "processing",
            "total": len(plan.objects),
            "completed": 0,
            "results": None
        }
        
        # Generate geometry for all objects
        results = await orchestration_agent.generate_geometry_from_plan(plan)
        
        # Update job status
        geometry_jobs[job_id]["status"] = "completed"
        geometry_jobs[job_id]["completed"] = len(plan.objects)
        geometry_jobs[job_id]["results"] = results
        
    except Exception as e:
        # Update job status in case of error
        geometry_jobs[job_id]["status"] = "failed"
        geometry_jobs[job_id]["error"] = str(e)

@router.post("/generate-geometry-for-plan/", response_model=GeometryGenerationResponse)
async def generate_geometry_for_plan(request: OrchestrationRequest, background_tasks: BackgroundTasks):
    """
    Endpoint to generate Three.js geometry for all objects in an orchestration plan.
    This starts an asynchronous job that processes each object sequentially.
    """
    try:
        if not os.getenv("OPENAI_API_KEY"):
            raise HTTPException(
                status_code=500,
                detail="OPENAI_API_KEY environment variable is not set"
            )
        
        # Generate a unique job ID
        import uuid
        job_id = str(uuid.uuid4())
        
        # Start the background task to generate geometry
        background_tasks.add_task(generate_geometry_task, job_id, request.plan)
        
        # Return the job ID so the client can check status
        return {
            "job_id": job_id,
            "status": "processing",
            "message": f"Started processing {len(request.plan.objects)} objects"
        }
    except Exception as e:
        raise HTTPException(status_code=500, detail=str(e))

@router.get("/geometry-job-status/{job_id}", response_model=GeometryResultResponse)
async def get_geometry_job_status(job_id: str):
    """
    Check the status of a geometry generation job.
    Returns the results if the job is completed.
    """
    if job_id not in geometry_jobs:
        raise HTTPException(status_code=404, detail=f"Job ID {job_id} not found")
    
    job = geometry_jobs[job_id]
    
    return {
        "job_id": job_id,
        "status": job["status"],
        "completed": job.get("completed", 0),
        "total": job.get("total", 0),
        "results": job.get("results", None)
    }

@router.post("/generate-animation/", response_model=AnimationResponse)
async def generate_animation(request: AnimationRequest):
    """
    Generate animation code for a scene based on the script, orchestration plan, and generated geometries.
    This endpoint takes the outputs from previous steps in the pipeline.
    """
    try:
        if not os.getenv("OPENAI_API_KEY"):
            raise HTTPException(
                status_code=500,
                detail="OPENAI_API_KEY environment variable is not set"
            )
        
        # Generate animation code
        animation = animation_agent.generate_animation_code(
            script=request.script,
            object_geometries=request.object_geometries,
            orchestration_plan=request.orchestration_plan
        )
        
        # Convert keyframes to serializable format
        keyframes_dict = [
            {
                "timecode": keyframe.timecode,
                "actions": keyframe.actions
            }
            for keyframe in animation.keyframes
        ]
        
        return {
            "code": animation.code,
            "keyframes": keyframes_dict
        }
    except Exception as e:
        raise HTTPException(status_code=500, detail=str(e))<|MERGE_RESOLUTION|>--- conflicted
+++ resolved
@@ -1,11 +1,7 @@
 from fastapi import APIRouter, HTTPException, Depends, BackgroundTasks
 from pydantic import BaseModel
-<<<<<<< HEAD
-from typing import Optional
-from dependencies.use_llm import use_llm  # Import the dependency
-=======
 from typing import Optional, Dict, Any, List
->>>>>>> e61ce7a5
+from dependencies.use_llm import use_llm 
 from agent_management.agents.geometry_agent import GeometryAgent
 from agent_management.agents.domain_bool_agent import DomainValidator
 from agent_management.agents.script_agent import ScriptAgent
@@ -51,24 +47,11 @@
     model_name="o3-mini",
     api_key=os.getenv("OPENAI_API_KEY")
 )
-<<<<<<< HEAD
-
-
-
-
-
-=======
-llm_service = LLMService(llm_config)
-geometry_agent = GeometryAgent(llm_service)
-domain_validator = DomainValidator(llm_service)
-script_agent = ScriptAgent(llm_service)
-orchestration_agent = OrchestrationAgent(llm_service)
-animation_agent = AnimationAgent(llm_service)
 
 # Simple in-memory job store for geometry generation jobs
 # In a production app, this would use Redis or another persistent store
 geometry_jobs = {}
->>>>>>> e61ce7a5
+
 
 
 @router.post("/", response_model=PromptWorking)
@@ -333,7 +316,10 @@
     }
 
 @router.post("/generate-animation/", response_model=AnimationResponse)
-async def generate_animation(request: AnimationRequest):
+async def generate_animation(
+    request: AnimationRequest,
+    llm_service=Depends(use_llm)
+    ):
     """
     Generate animation code for a scene based on the script, orchestration plan, and generated geometries.
     This endpoint takes the outputs from previous steps in the pipeline.
@@ -344,7 +330,7 @@
                 status_code=500,
                 detail="OPENAI_API_KEY environment variable is not set"
             )
-        
+        animation_agent = AnimationAgent(llm_service)
         # Generate animation code
         animation = animation_agent.generate_animation_code(
             script=request.script,
