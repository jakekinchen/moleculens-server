--- conflicted
+++ resolved
@@ -171,26 +171,9 @@
 
 
 def transparent_molecule_scene(structure_id: str, style: str = "cartoon") -> List[str]:
-    """Generate a molecule with transparent background for overlays.
-
-    Parameters
-    ----------
-    structure_id : str
-        PDB ID or local object name to load.
-    style : str
-        PyMOL representation style (cartoon, sticks, spheres, etc.)
-
-    Returns
-    -------
-    List[str]
-        PyMOL commands for transparent background rendering.
-    """
-    return [
-<<<<<<< HEAD
-        _get_structure_load_command(structure_id),
-=======
-        f"fetch {structure_id}, async=0",
->>>>>>> c9f76655
+    """Generate a molecule with transparent background for overlays."""
+    return [
+        _get_structure_load_command(structure_id),
         "hide everything",
         f"show {style}",
         "color chainbow, all",
@@ -206,47 +189,15 @@
 def publication_quality_scene(
     structure_id: str, highlight_selection: str | None = None, transparent: bool = False
 ) -> List[str]:
-    """High-quality rendering for publications with optional highlighting.
-
-    Parameters
-    ----------
-    structure_id : str
-        PDB ID or local object name to load.
-    highlight_selection : str, optional
-        PyMOL selection string for highlighting specific regions.
-    transparent : bool
-        Whether to enable transparent background.
-
-    Returns
-    -------
-    List[str]
-        PyMOL commands for publication-quality rendering.
-    """
+    """High-quality rendering for publications with optional highlighting."""
     commands = [
-<<<<<<< HEAD
-        _get_structure_load_command(structure_id),
-=======
-        f"fetch {structure_id}, async=0",
->>>>>>> c9f76655
+        _get_structure_load_command(structure_id),
         "hide everything",
         "show cartoon",
         "color grey90, all",
         "set cartoon_highlight_color, blue",
         "set ray_trace_mode, 1",  # High quality mode
-<<<<<<< HEAD
-    ]
-
-=======
-        "set antialias, 2",  # Maximum antialiasing
-        "set depth_cue, 1",  # Enable depth cueing
-        "set ray_shadow, 1",  # Enable shadows
-        "orient",
-    ]
-
-    if transparent:
-        commands.append("set ray_opaque_background, 0")
-
->>>>>>> c9f76655
+    ]
     if highlight_selection:
         commands.extend(
             [
@@ -257,39 +208,17 @@
                 "show surface, highlight around 4",
             ]
         )
-
-<<<<<<< HEAD
     if transparent:
         commands.append("set ray_opaque_background, 0")
-
-=======
->>>>>>> c9f76655
     return commands
 
 
 def annotated_molecule_scene(
     structure_id: str, annotations: List[dict] | None = None
 ) -> List[str]:
-    """Create molecule with labels, distances, and annotations.
-
-    Parameters
-    ----------
-    structure_id : str
-        PDB ID or local object name to load.
-    annotations : List[dict], optional
-        List of annotation dictionaries with 'type', 'name', and parameters.
-
-    Returns
-    -------
-    List[str]
-        PyMOL commands for annotated molecular visualization.
-    """
+    """Create molecule with labels, distances, and annotations."""
     commands = [
-<<<<<<< HEAD
-        _get_structure_load_command(structure_id),
-=======
-        f"fetch {structure_id}, async=0",
->>>>>>> c9f76655
+        _get_structure_load_command(structure_id),
         "hide everything",
         "show cartoon",
         "color chainbow, all",
@@ -297,12 +226,7 @@
         "set label_color, black",
         "set label_size, 14",
     ]
-
     if annotations:
-<<<<<<< HEAD
-=======
-        # Add distance measurements and labels
->>>>>>> c9f76655
         for annotation in annotations:
             if annotation["type"] == "distance":
                 commands.append(
@@ -316,35 +240,15 @@
                 commands.append(
                     f"angle {annotation['name']}, {annotation['atom1']}, {annotation['atom2']}, {annotation['atom3']}"
                 )
-
     return commands
 
 
 def transparent_binding_site_scene(
     structure_id: str, selection: str, transparent_bg: bool = True
 ) -> List[str]:
-    """Binding site visualization with transparent background for presentations.
-
-    Parameters
-    ----------
-    structure_id : str
-        PDB ID or local object name to load.
-    selection : str
-        PyMOL selection string for the binding site.
-    transparent_bg : bool
-        Whether to enable transparent background.
-
-    Returns
-    -------
-    List[str]
-        PyMOL commands for transparent binding site visualization.
-    """
+    """Binding site visualization with transparent background for presentations."""
     commands = [
-<<<<<<< HEAD
-        _get_structure_load_command(structure_id),
-=======
-        f"fetch {structure_id}, async=0",
->>>>>>> c9f76655
+        _get_structure_load_command(structure_id),
         "hide everything",
         "show cartoon",
         "color lightblue, all",
@@ -358,8 +262,6 @@
         "set antialias, 1",
         "set ray_shadow, 1",
     ]
-
     if transparent_bg:
         commands.append("set ray_opaque_background, 0")
-
     return commands