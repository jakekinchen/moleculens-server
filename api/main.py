--- conflicted
+++ resolved
@@ -28,33 +28,24 @@
     ]
     allow_credentials = True
 else:
-<<<<<<< HEAD
     # Production mode - include specific origins instead of wildcard
     origins = [
+        "https://sci-viz-ai.vercel.app",  # Vercel deployment URL
         "https://moleculens.com",         # our vercel app
         "https://www.moleculens.com",     # our www subdomain
-        "https://meshmo.com",               # meshmo.com domain
-        "https://www.meshmo.com"            # our www.meshmo.com domain
+        "https://meshmo.com",             # meshmo.com domain (primary)
+        "https://www.meshmo.com"          # www.meshmo.com domain
     ]
     allow_credentials = True  # Enable credentials for specific origins
-=======
-    # Production mode - use wildcard
-    origins = ["*"]
-    allow_credentials = False  # Cannot use credentials with wildcard origin
->>>>>>> b3e93b60
 
 app.add_middleware(
     CORSMiddleware,
     allow_origins=origins,
     allow_credentials=allow_credentials,
     allow_methods=["GET", "POST", "PUT", "DELETE", "OPTIONS"],
-<<<<<<< HEAD
     allow_headers=["Content-Type", "Authorization", "X-Requested-With"],
     expose_headers=["Content-Type"],
     max_age=86400,  # Cache preflight response for 24 hours
-=======
-    allow_headers=["*"],
->>>>>>> b3e93b60
 )
 
 # user management related endpoints
