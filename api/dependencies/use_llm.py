from fastapi import Depends, Query, HTTPException
from agent_management.llm_service import LLMService, LLMModelConfig, ProviderType
from pydantic import BaseModel
from typing import Literal
import os

<<<<<<< HEAD
# Define the allowed model names and their providers
class ModelConfig:
    # OpenAI models
    O3_MINI = ("o3-mini", ProviderType.OPENAI)
    GPT_4 = ("gpt-4", ProviderType.OPENAI)
    GPT_4_TURBO = ("gpt-4-turbo", ProviderType.OPENAI)
    GPT_3_5_TURBO = ("gpt-3.5-turbo", ProviderType.OPENAI)
    
    # Anthropic models
    CLAUDE_3_OPUS = ("claude-3-opus-20240229", ProviderType.ANTHROPIC)
    CLAUDE_3_SONNET = ("claude-3-sonnet-20240229", ProviderType.ANTHROPIC)
    CLAUDE_3_HAIKU = ("claude-3-haiku-20240307", ProviderType.ANTHROPIC)
    
    # Groq models
    LLAMA_3 = ("llama3-70b-8192", ProviderType.GROQ)
    LLAMA_2 = ("llama2-70b-4096", ProviderType.GROQ)
    MIXTRAL = ("mixtral-8x7b-32768", ProviderType.GROQ)
    QWEN = ("qwen-72b-max", ProviderType.GROQ)

# Create a dictionary mapping model names to their provider types
MODEL_PROVIDER_MAP = {
    # OpenAI models
    "o3-mini": ProviderType.OPENAI,
    "gpt-4": ProviderType.OPENAI,
    "gpt-4-turbo": ProviderType.OPENAI,
    "gpt-3.5-turbo": ProviderType.OPENAI,
    
    # Anthropic models
    "claude-3-opus-20240229": ProviderType.ANTHROPIC,
    "claude-3-sonnet-20240229": ProviderType.ANTHROPIC, 
    "claude-3-haiku-20240307": ProviderType.ANTHROPIC,
    
    # Groq models
    "llama3-70b-8192": ProviderType.GROQ,
    "llama2-70b-4096": ProviderType.GROQ,
    "mixtral-8x7b-32768": ProviderType.GROQ,
    "qwen-72b-max": ProviderType.GROQ
}

# List of all supported model names
ALLOWED_MODELS = list(MODEL_PROVIDER_MAP.keys())

class ModelValidator(BaseModel):
    model_name: str
    
    # Add configuration to avoid model_name warning
    model_config = {
        "protected_namespaces": ()
    }
    
    def validate_model(self):
        if self.model_name not in ALLOWED_MODELS:
            raise ValueError(f"Invalid model name '{self.model_name}'. Allowed values: {', '.join(ALLOWED_MODELS)}")
        return True

def use_llm(model_name: str = Query("o3-mini", alias="model")):
    """
    Dependency that initializes LLMService based on the model query parameter.
    Selects the appropriate provider based on the model name.
    """
    # Validate the model_name
    validator = ModelValidator(model_name=model_name)
    try:
        validator.validate_model()
    except ValueError as e:
        raise HTTPException(
            status_code=400, 
            detail=f"Invalid model name '{model_name}'. Allowed values: {', '.join(ALLOWED_MODELS)}"
        )

    # Get the provider type for this model
    provider_type = MODEL_PROVIDER_MAP[model_name]
    
    # Select the appropriate API key based on provider
    api_key = None
    if provider_type == ProviderType.OPENAI:
        api_key = os.getenv("OPENAI_API_KEY")
    elif provider_type == ProviderType.ANTHROPIC:
        api_key = os.getenv("ANTHROPIC_API_KEY")
    elif provider_type == ProviderType.GROQ:
        api_key = os.getenv("GROQ_API_KEY")
    
    # Check if we have the API key
    if not api_key:
        raise HTTPException(
            status_code=500,
            detail=f"Missing API key for provider {provider_type.value}. Please set the appropriate environment variable."
        )

    # Create config with correct provider and model
    llm_config = LLMModelConfig(
        provider=provider_type,
        model_name=model_name,
        api_key=api_key
    )
    
    try:
        # Create and return the LLM service
        return LLMService(llm_config)
    except Exception as e:
        raise HTTPException(
            status_code=500,
            detail=f"Error initializing LLM service: {str(e)}"
        )
=======
# Define the allowed model names and their corresponding providers
class ModelNameEnum(str):
    O3_MINI = "o3-mini"
    O1 = "o1"
    GPT_4_5 = "gpt-4.5-preview"
    GPT_4_0 = "gpt-4o"
    A_3_7 = "claude-3-7-sonnet-latest"
    A_3_5 = "claude-3-5-sonnet-latest"
    GROQ_LLAMA_3 = "llama3-70b-8192"
    GROQ_QWEN = "qwen-2.5-coder-32b"
    LLAMA_2 = "llama-2"
    GPT_3_5 = "gpt-3.5"

# Mapping of models to providers and environment variables
MODEL_PROVIDER_MAPPING = {
    ModelNameEnum.O3_MINI: (ProviderType.OPENAI, "OPENAI_API_KEY"),
    ModelNameEnum.O1: (ProviderType.OPENAI, "OPENAI_API_KEY"),
    ModelNameEnum.GPT_4_5: (ProviderType.OPENAI, "OPENAI_API_KEY"),
    ModelNameEnum.GPT_4_0: (ProviderType.OPENAI, "OPENAI_API_KEY"),
    ModelNameEnum.A_3_7: (ProviderType.ANTHROPIC, "ANTHROPIC_API_KEY"),
    ModelNameEnum.A_3_5: (ProviderType.ANTHROPIC, "ANTHROPIC_API_KEY"),
    ModelNameEnum.GROQ_LLAMA_3: (ProviderType.GROQ, "GROQ_API_KEY"),
    ModelNameEnum.GROQ_QWEN: (ProviderType.GROQ, "GROQ_API_KEY"),
    ModelNameEnum.LLAMA_2: (ProviderType.GROQ, "GROQ_API_KEY"),
    ModelNameEnum.GPT_3_5: (ProviderType.OPENAI, "OPENAI_API_KEY"),
}

class ModelValidator(BaseModel):
    model_name: Literal[
        ModelNameEnum.O3_MINI,
        ModelNameEnum.O1,
        ModelNameEnum.GPT_4_5,
        ModelNameEnum.GPT_4_0,
        ModelNameEnum.A_3_7,
        ModelNameEnum.A_3_5,
        ModelNameEnum.GROQ_LLAMA_3,
        ModelNameEnum.GROQ_QWEN,
        ModelNameEnum.LLAMA_2,
        ModelNameEnum.GPT_3_5
    ]
    
    model_config = {"protected_namespaces": ()}

def use_llm(model_name: str = Query("o3-mini", alias="model")):
    """
    Dependency that initializes LLMService based on the selected model.
    Ensures model_name is valid and selects the appropriate provider and API key.
    """
    try:
        ModelValidator(model_name=model_name)
    except ValueError:
        raise HTTPException(status_code=400, detail=f"Invalid model name: {model_name}")
    
    provider, api_key_env = MODEL_PROVIDER_MAPPING[model_name]
    api_key = os.getenv(api_key_env)
    
    if not api_key:
        raise HTTPException(status_code=500, detail=f"Missing API key for provider: {provider}")
    
    llm_config = LLMModelConfig(model_name=model_name, provider=provider, api_key=api_key)
    return LLMService(llm_config)
>>>>>>> 143ca5f7
<|MERGE_RESOLUTION|>--- conflicted
+++ resolved
@@ -4,171 +4,43 @@
 from typing import Literal
 import os
 
-<<<<<<< HEAD
-# Define the allowed model names and their providers
-class ModelConfig:
-    # OpenAI models
-    O3_MINI = ("o3-mini", ProviderType.OPENAI)
-    GPT_4 = ("gpt-4", ProviderType.OPENAI)
-    GPT_4_TURBO = ("gpt-4-turbo", ProviderType.OPENAI)
-    GPT_3_5_TURBO = ("gpt-3.5-turbo", ProviderType.OPENAI)
-    
-    # Anthropic models
-    CLAUDE_3_OPUS = ("claude-3-opus-20240229", ProviderType.ANTHROPIC)
-    CLAUDE_3_SONNET = ("claude-3-sonnet-20240229", ProviderType.ANTHROPIC)
-    CLAUDE_3_HAIKU = ("claude-3-haiku-20240307", ProviderType.ANTHROPIC)
-    
-    # Groq models
-    LLAMA_3 = ("llama3-70b-8192", ProviderType.GROQ)
-    LLAMA_2 = ("llama2-70b-4096", ProviderType.GROQ)
-    MIXTRAL = ("mixtral-8x7b-32768", ProviderType.GROQ)
-    QWEN = ("qwen-72b-max", ProviderType.GROQ)
-
-# Create a dictionary mapping model names to their provider types
-MODEL_PROVIDER_MAP = {
-    # OpenAI models
-    "o3-mini": ProviderType.OPENAI,
-    "gpt-4": ProviderType.OPENAI,
-    "gpt-4-turbo": ProviderType.OPENAI,
-    "gpt-3.5-turbo": ProviderType.OPENAI,
-    
-    # Anthropic models
-    "claude-3-opus-20240229": ProviderType.ANTHROPIC,
-    "claude-3-sonnet-20240229": ProviderType.ANTHROPIC, 
-    "claude-3-haiku-20240307": ProviderType.ANTHROPIC,
-    
-    # Groq models
-    "llama3-70b-8192": ProviderType.GROQ,
-    "llama2-70b-4096": ProviderType.GROQ,
-    "mixtral-8x7b-32768": ProviderType.GROQ,
-    "qwen-72b-max": ProviderType.GROQ
-}
-
-# List of all supported model names
-ALLOWED_MODELS = list(MODEL_PROVIDER_MAP.keys())
+# Define the allowed model names
+class ModelNameEnum(str):
+    O3_MINI = "o3-mini"
+    GPT_4 = "gpt-4"
+    GPT_3_5 = "gpt-3.5-turbo"
+    LLAMA_2 = "llama-2"
 
 class ModelValidator(BaseModel):
-    model_name: str
+    model_name: Literal[
+        ModelNameEnum.O3_MINI, 
+        ModelNameEnum.GPT_4, 
+        ModelNameEnum.GPT_3_5, 
+        ModelNameEnum.LLAMA_2
+    ]
     
     # Add configuration to avoid model_name warning
     model_config = {
         "protected_namespaces": ()
     }
-    
-    def validate_model(self):
-        if self.model_name not in ALLOWED_MODELS:
-            raise ValueError(f"Invalid model name '{self.model_name}'. Allowed values: {', '.join(ALLOWED_MODELS)}")
-        return True
 
 def use_llm(model_name: str = Query("o3-mini", alias="model")):
     """
     Dependency that initializes LLMService based on the model query parameter.
-    Selects the appropriate provider based on the model name.
+    Ensures model_name is within the approved list.
     """
-    # Validate the model_name
-    validator = ModelValidator(model_name=model_name)
-    try:
-        validator.validate_model()
-    except ValueError as e:
-        raise HTTPException(
-            status_code=400, 
-            detail=f"Invalid model name '{model_name}'. Allowed values: {', '.join(ALLOWED_MODELS)}"
-        )
-
-    # Get the provider type for this model
-    provider_type = MODEL_PROVIDER_MAP[model_name]
-    
-    # Select the appropriate API key based on provider
-    api_key = None
-    if provider_type == ProviderType.OPENAI:
-        api_key = os.getenv("OPENAI_API_KEY")
-    elif provider_type == ProviderType.ANTHROPIC:
-        api_key = os.getenv("ANTHROPIC_API_KEY")
-    elif provider_type == ProviderType.GROQ:
-        api_key = os.getenv("GROQ_API_KEY")
-    
-    # Check if we have the API key
-    if not api_key:
-        raise HTTPException(
-            status_code=500,
-            detail=f"Missing API key for provider {provider_type.value}. Please set the appropriate environment variable."
-        )
-
-    # Create config with correct provider and model
-    llm_config = LLMModelConfig(
-        provider=provider_type,
-        model_name=model_name,
-        api_key=api_key
-    )
-    
-    try:
-        # Create and return the LLM service
-        return LLMService(llm_config)
-    except Exception as e:
-        raise HTTPException(
-            status_code=500,
-            detail=f"Error initializing LLM service: {str(e)}"
-        )
-=======
-# Define the allowed model names and their corresponding providers
-class ModelNameEnum(str):
-    O3_MINI = "o3-mini"
-    O1 = "o1"
-    GPT_4_5 = "gpt-4.5-preview"
-    GPT_4_0 = "gpt-4o"
-    A_3_7 = "claude-3-7-sonnet-latest"
-    A_3_5 = "claude-3-5-sonnet-latest"
-    GROQ_LLAMA_3 = "llama3-70b-8192"
-    GROQ_QWEN = "qwen-2.5-coder-32b"
-    LLAMA_2 = "llama-2"
-    GPT_3_5 = "gpt-3.5"
-
-# Mapping of models to providers and environment variables
-MODEL_PROVIDER_MAPPING = {
-    ModelNameEnum.O3_MINI: (ProviderType.OPENAI, "OPENAI_API_KEY"),
-    ModelNameEnum.O1: (ProviderType.OPENAI, "OPENAI_API_KEY"),
-    ModelNameEnum.GPT_4_5: (ProviderType.OPENAI, "OPENAI_API_KEY"),
-    ModelNameEnum.GPT_4_0: (ProviderType.OPENAI, "OPENAI_API_KEY"),
-    ModelNameEnum.A_3_7: (ProviderType.ANTHROPIC, "ANTHROPIC_API_KEY"),
-    ModelNameEnum.A_3_5: (ProviderType.ANTHROPIC, "ANTHROPIC_API_KEY"),
-    ModelNameEnum.GROQ_LLAMA_3: (ProviderType.GROQ, "GROQ_API_KEY"),
-    ModelNameEnum.GROQ_QWEN: (ProviderType.GROQ, "GROQ_API_KEY"),
-    ModelNameEnum.LLAMA_2: (ProviderType.GROQ, "GROQ_API_KEY"),
-    ModelNameEnum.GPT_3_5: (ProviderType.OPENAI, "OPENAI_API_KEY"),
-}
-
-class ModelValidator(BaseModel):
-    model_name: Literal[
-        ModelNameEnum.O3_MINI,
-        ModelNameEnum.O1,
-        ModelNameEnum.GPT_4_5,
-        ModelNameEnum.GPT_4_0,
-        ModelNameEnum.A_3_7,
-        ModelNameEnum.A_3_5,
-        ModelNameEnum.GROQ_LLAMA_3,
-        ModelNameEnum.GROQ_QWEN,
-        ModelNameEnum.LLAMA_2,
-        ModelNameEnum.GPT_3_5
-    ]
-    
-    model_config = {"protected_namespaces": ()}
-
-def use_llm(model_name: str = Query("o3-mini", alias="model")):
-    """
-    Dependency that initializes LLMService based on the selected model.
-    Ensures model_name is valid and selects the appropriate provider and API key.
-    """
+    # Validate the model_name using Pydantic
     try:
         ModelValidator(model_name=model_name)
     except ValueError:
-        raise HTTPException(status_code=400, detail=f"Invalid model name: {model_name}")
-    
-    provider, api_key_env = MODEL_PROVIDER_MAPPING[model_name]
-    api_key = os.getenv(api_key_env)
-    
-    if not api_key:
-        raise HTTPException(status_code=500, detail=f"Missing API key for provider: {provider}")
-    
-    llm_config = LLMModelConfig(model_name=model_name, provider=provider, api_key=api_key)
-    return LLMService(llm_config)
->>>>>>> 143ca5f7
+        raise HTTPException(
+            status_code=400, 
+            detail=f"Invalid model name '{model_name}'. Allowed values: {', '.join(ModelNameEnum.__dict__.values())}"
+        )
+
+    llm_config = LLMModelConfig(
+        provider=ProviderType.OPENAI,
+        model_name=model_name,
+        api_key=os.getenv("OPENAI_API_KEY")
+    )
+    return LLMService(llm_config)